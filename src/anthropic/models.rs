use serde::{Deserialize, Serialize};
use std::collections::HashMap;
use uuid::Uuid;

/// Role of a message in the conversation
#[derive(Debug, Clone, Serialize, Deserialize, PartialEq)]
#[serde(rename_all = "lowercase")]
pub enum MessageRole {
    User,
    Assistant,
    System,
}

/// Content block within a message
#[derive(Debug, Clone, Serialize, Deserialize)]
#[serde(tag = "type", rename_all = "snake_case")]
pub enum ContentBlock {
    Text {
        text: String,
    },
    ToolUse {
        id: String,
        name: String,
        input: serde_json::Value,
    },
    ToolResult {
        tool_use_id: String,
        content: String,
        #[serde(skip_serializing_if = "Option::is_none")]
        is_error: Option<bool>,
    },
    ServerToolUse {
        id: String,
        name: String,
        input: serde_json::Value,
    },
    CodeExecutionToolResult {
        tool_use_id: String,
        content: CodeExecutionResult,
    },
    WebSearchToolResult {
        tool_use_id: String,
        content: Vec<WebSearchResult>,
    },
}

/// Code execution result from server-side tool
#[derive(Debug, Clone, Serialize, Deserialize)]
pub struct CodeExecutionResult {
    #[serde(rename = "type")]
    pub result_type: String,
    pub stdout: String,
    pub stderr: String,
    pub return_code: i32,
}

/// Web search result from server-side tool
#[derive(Debug, Clone, Serialize, Deserialize)]
pub struct WebSearchResult {
    #[serde(rename = "type")]
    pub result_type: String,
    pub url: String,
    pub title: String,
    pub encrypted_content: String,
    pub page_age: String,
}

/// A message in the conversation (internal representation with metadata)
#[derive(Debug, Clone, Serialize, Deserialize)]
pub struct ChatMessage {
    pub role: MessageRole,
    pub content: Vec<ContentBlock>,
    #[serde(skip_serializing_if = "Option::is_none")]
    pub id: Option<String>,
    #[serde(skip_serializing_if = "Option::is_none")]
    pub timestamp: Option<chrono::DateTime<chrono::Utc>>,
}

/// A message for API requests (without metadata fields)
#[derive(Debug, Clone, Serialize, Deserialize)]
pub struct ApiMessage {
    pub role: MessageRole,
    pub content: Vec<ContentBlock>,
}

impl ApiMessage {
    /// Create a new user message
    pub fn user<S: Into<String>>(content: S) -> Self {
        Self {
            role: MessageRole::User,
            content: vec![ContentBlock::Text {
                text: content.into(),
            }],
        }
    }

    /// Create a new assistant message
    pub fn assistant<S: Into<String>>(content: S) -> Self {
        Self {
            role: MessageRole::Assistant,
            content: vec![ContentBlock::Text {
                text: content.into(),
            }],
        }
    }
}

/// Tool definition for the API
#[derive(Debug, Clone, Serialize, Deserialize)]
pub struct ToolDefinition {
    #[serde(rename = "type")]
    pub tool_type: String,
    pub name: String,
    #[serde(skip_serializing_if = "Option::is_none")]
    pub description: Option<String>,
    #[serde(skip_serializing_if = "Option::is_none")]
    pub input_schema: Option<serde_json::Value>,
    #[serde(skip_serializing_if = "Option::is_none")]
    pub max_uses: Option<u32>,
    #[serde(skip_serializing_if = "Option::is_none")]
    pub allowed_domains: Option<Vec<String>>,
    #[serde(skip_serializing_if = "Option::is_none")]
    pub blocked_domains: Option<Vec<String>>,
}

/// Request to the Anthropic API
#[derive(Debug, Clone, Serialize, Deserialize)]
pub struct ChatRequest {
    pub model: String,
    pub max_tokens: u32,
    pub messages: Vec<ApiMessage>,
    #[serde(skip_serializing_if = "Option::is_none")]
    pub system: Option<String>,
    #[serde(skip_serializing_if = "Option::is_none")]
    pub tools: Option<Vec<ToolDefinition>>,
    #[serde(skip_serializing_if = "Option::is_none")]
    pub tool_choice: Option<ToolChoice>,
    #[serde(skip_serializing_if = "Option::is_none")]
    pub temperature: Option<f32>,
    #[serde(skip_serializing_if = "Option::is_none")]
    pub stream: Option<bool>,
}

/// Tool choice configuration
#[derive(Debug, Clone, Serialize, Deserialize)]
#[serde(tag = "type", rename_all = "snake_case")]
pub enum ToolChoice {
    Auto,
    Any,
    Tool { name: String },
}

/// Response from the Anthropic API
#[derive(Debug, Clone, Serialize, Deserialize)]
pub struct ChatResponse {
    pub id: String,
    pub model: String,
    pub role: MessageRole,
    pub content: Vec<ContentBlock>,
    pub stop_reason: String,
    pub usage: Usage,
    #[serde(skip_serializing_if = "Option::is_none")]
    pub container: Option<Container>,
}

/// Token usage information
#[derive(Debug, Clone, Serialize, Deserialize)]
pub struct Usage {
    pub input_tokens: u32,
    pub output_tokens: u32,
    #[serde(skip_serializing_if = "Option::is_none")]
    pub cache_read_input_tokens: Option<u32>,
    #[serde(skip_serializing_if = "Option::is_none")]
    pub cache_creation_input_tokens: Option<u32>,
    #[serde(skip_serializing_if = "Option::is_none")]
    pub server_tool_use: Option<ServerToolUsage>,
}

/// Server tool usage information
#[derive(Debug, Clone, Serialize, Deserialize)]
pub struct ServerToolUsage {
    #[serde(skip_serializing_if = "Option::is_none")]
    pub web_search_requests: Option<u32>,
    #[serde(skip_serializing_if = "Option::is_none")]
    pub code_execution_time: Option<f64>,
}

/// Container information for code execution
#[derive(Debug, Clone, Serialize, Deserialize)]
pub struct Container {
    pub id: String,
    pub expires_at: chrono::DateTime<chrono::Utc>,
}

/// Tool use information
#[derive(Debug, Clone, Serialize, Deserialize)]
pub struct ToolUse {
    pub id: String,
    pub name: String,
    pub input: serde_json::Value,
}

/// Tool call result
#[derive(Debug, Clone, Serialize, Deserialize)]
pub struct ToolCall {
    pub tool_use: ToolUse,
    pub result: ToolResult,
}

/// Result of a tool execution
#[derive(Debug, Clone, Serialize, Deserialize)]
pub struct ToolResult {
    pub content: String,
    pub is_error: bool,
    #[serde(skip_serializing_if = "Option::is_none")]
    pub metadata: Option<HashMap<String, serde_json::Value>>,
}

impl ChatMessage {
    /// Create a new user message
    pub fn user<S: Into<String>>(content: S) -> Self {
        Self {
            role: MessageRole::User,
            content: vec![ContentBlock::Text {
                text: content.into(),
            }],
            id: Some(Uuid::new_v4().to_string()),
            timestamp: Some(chrono::Utc::now()),
        }
    }

    /// Convert to API message (without metadata)
    pub fn to_api_message(&self) -> ApiMessage {
        ApiMessage {
            role: self.role.clone(),
            content: self.content.clone(),
        }
    }

    /// Create a new assistant message
    pub fn assistant<S: Into<String>>(content: S) -> Self {
        Self {
            role: MessageRole::Assistant,
            content: vec![ContentBlock::Text {
                text: content.into(),
            }],
            id: Some(Uuid::new_v4().to_string()),
            timestamp: Some(chrono::Utc::now()),
        }
    }

    /// Create a new system message
    pub fn system<S: Into<String>>(content: S) -> Self {
        Self {
            role: MessageRole::System,
            content: vec![ContentBlock::Text {
                text: content.into(),
            }],
            id: Some(Uuid::new_v4().to_string()),
            timestamp: Some(chrono::Utc::now()),
        }
    }

    /// Add a tool result to the message
    pub fn with_tool_result(mut self, tool_use_id: String, content: String, is_error: bool) -> Self {
        self.content.push(ContentBlock::ToolResult {
            tool_use_id,
            content,
            is_error: Some(is_error),
        });
        self
    }

    /// Get the text content of the message
    pub fn get_text(&self) -> String {
        self.content
            .iter()
            .filter_map(|block| match block {
                ContentBlock::Text { text } => Some(text.clone()),
                _ => None,
            })
            .collect::<Vec<_>>()
            .join("\n")
    }

    /// Check if the message contains tool uses
    pub fn has_tool_uses(&self) -> bool {
        self.content.iter().any(|block| {
            matches!(
                block,
                ContentBlock::ToolUse { .. } | ContentBlock::ServerToolUse { .. }
            )
        })
    }

    /// Get all tool uses in the message
    pub fn get_tool_uses(&self) -> Vec<&ContentBlock> {
        self.content
            .iter()
            .filter(|block| {
                matches!(
                    block,
                    ContentBlock::ToolUse { .. } | ContentBlock::ServerToolUse { .. }
                )
            })
            .collect()
    }

    /// Check if the message has no meaningful content
    pub fn has_empty_content(&self) -> bool {
<<<<<<< HEAD
        if self.content.is_empty() {
            return true;
        }

        self.content.iter().all(|block| match block {
            ContentBlock::Text { text } => text.trim().is_empty(),
            ContentBlock::ToolResult { content, .. } => content.trim().is_empty(),
=======
        self.content.iter().all(|block| match block {
            ContentBlock::Text { text } => text.trim().is_empty(),
>>>>>>> d045307f
            _ => false,
        })
    }
}<|MERGE_RESOLUTION|>--- conflicted
+++ resolved
@@ -308,7 +308,7 @@
 
     /// Check if the message has no meaningful content
     pub fn has_empty_content(&self) -> bool {
-<<<<<<< HEAD
+
         if self.content.is_empty() {
             return true;
         }
@@ -316,10 +316,10 @@
         self.content.iter().all(|block| match block {
             ContentBlock::Text { text } => text.trim().is_empty(),
             ContentBlock::ToolResult { content, .. } => content.trim().is_empty(),
-=======
+
         self.content.iter().all(|block| match block {
             ContentBlock::Text { text } => text.trim().is_empty(),
->>>>>>> d045307f
+
             _ => false,
         })
     }
